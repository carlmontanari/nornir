import logging
import traceback
from builtins import super

from brigade.core.exceptions import BrigadeExecutionError


class Task(object):
    """
    A task is basically a wrapper around a function that has to be run against multiple devices.
    You won't probably have to deal with this class yourself as
    :meth:`brigade.core.Brigade.run` will create it automatically.

    Arguments:
        task (callable): function or callable we will be calling
        name (``string``): name of task, defaults to ``task.__name__``
        **kwargs: Parameters that will be passed to the ``task``

    Attributes:
        task (callable): function or callable we will be calling
        name (``string``): name of task, defaults to ``task.__name__``
        params: Parameters that will be passed to the ``task``.
        self.results (:obj:`brigade.core.task.MultiResult`): Intermediate results
        host (:obj:`brigade.core.inventory.Host`): Host we are operating with. Populated right
          before calling the ``task``
        brigade(:obj:`brigade.core.Brigade`): Populated right before calling
          the ``task``
    """

    def __init__(self, task, name=None, severity=logging.INFO, **kwargs):
        self.name = name or task.__name__
        self.task = task
        self.params = kwargs
        self.results = MultiResult(self.name)
<<<<<<< HEAD
        self.dry_run = None
        self.severity = severity
=======
>>>>>>> d1d42b29

    def __repr__(self):
        return self.name

<<<<<<< HEAD
    def start(self, host, brigade, dry_run):
        """
        Run the task for the given host.

        Arguments:
            host (:obj:`brigade.core.inventory.Host`): Host we are operating with. Populated right
              before calling the ``task``
            brigade(:obj:`brigade.core.Brigade`): Populated right before calling
              the ``task``
            dry_run(bool): Populated right before calling the ``task``

        Returns:
            host (:obj:`brigade.core.task.MultiResult`): Results of the task and its subtasks
        """
        self.host = host
        self.brigade = brigade
        self.dry_run = dry_run if dry_run is not None else brigade.dry_run

        logger = logging.getLogger("brigade")
        try:
            logger.info("{}: {}: running task".format(self.host.name, self.name))
            r = self.task(self, **self.params)
            if not isinstance(r, Result):
                r = Result(host=host, result=r)
        except Exception as e:
            tb = traceback.format_exc()
            logger.error("{}: {}".format(self.host, tb))
            r = Result(host, exception=e, result=tb, failed=True)
=======
    def _start(self, host, brigade, sub_task=False):
        self.host = host
        self.brigade = brigade
        r = self.task(self, **self.params) or Result(host)
>>>>>>> d1d42b29
        r.name = self.name
        r.severity = logging.ERROR if r.failed else self.severity

        self.results.insert(0, r)
        return self.results

    def run(self, task, **kwargs):
        """
        This is a utility method to call a task from within a task. For instance:

            def grouped_tasks(task):
                task.run(my_first_task)
                task.run(my_second_task)

            brigade.run(grouped_tasks)

        This method will ensure the subtask is run only for the host in the current thread.
        """
        if not self.host or not self.brigade:
            msg = ("You have to call this after setting host and brigade attributes. ",
                   "You probably called this from outside a nested task")
            raise Exception(msg)

<<<<<<< HEAD
        # we want the subtask to receive self.dry_run in the case it was overriden in the parent
        dry_run = dry_run if dry_run is not None else self.dry_run

        if "severity" not in kwargs:
            kwargs["severity"] = self.severity
        r = Task(task, **kwargs).start(self.host, self.brigade, dry_run)
        self.results.append(r[0] if len(r) == 1 else r)
=======
        r = Task(task, **kwargs)._start(self.host, self.brigade, sub_task=True)

        if isinstance(r, MultiResult):
            self.results.extend(r)
        else:
            self.results.append(r)
>>>>>>> d1d42b29
        return r

    def is_dry_run(self, override=None):
        """
        Returns whether current task is a dry_run or not.

        Arguments:
            override (bool): Override for current task
        """
        return override if override is not None else self.brigade.dry_run


class Result(object):
    """
    Result of running individual tasks.

    Arguments:
        changed (bool): ``True`` if the task is changing the system
        diff (obj): Diff between state of the system before/after running this task
        result (obj): Result of the task execution, see task's documentation for details
        host (:obj:`brigade.core.inventory.Host`): Reference to the host that lead ot this result
        failed (bool): Whether the execution failed or not
        exception (Exception): uncaught exception thrown during the exection of the task (if any)

    Attributes:
        changed (bool): ``True`` if the task is changing the system
        diff (obj): Diff between state of the system before/after running this task
        result (obj): Result of the task execution, see task's documentation for details
        host (:obj:`brigade.core.inventory.Host`): Reference to the host that lead ot this result
        failed (bool): Whether the execution failed or not
        exception (Exception): uncaught exception thrown during the exection of the task (if any)
    """

    def __init__(self, host, result=None, changed=False, diff="", failed=False, exception=None,
                 severity=logging.INFO, **kwargs):
        self.result = result
        self.host = host
        self.changed = changed
        self.diff = diff
        self.failed = failed
        self.exception = exception
        self.name = None
        self.severity = severity

        for k, v in kwargs.items():
            setattr(self, k, v)

    def __repr__(self):
        return '{}: "{}"'.format(self.__class__.__name__, self.name)

    def __str__(self):
        if self.exception:
            return str(self.exception)
        else:
            return str(self.result)


class AggregatedResult(dict):
    """
    It basically is a dict-like object that aggregates the results for all devices.
    You can access each individual result by doing ``my_aggr_result["hostname_of_device"]``.
    """
    def __init__(self, name, **kwargs):
        self.name = name
        super().__init__(**kwargs)

    def __repr__(self):
        return '{} ({}): {}'.format(self.__class__.__name__, self.name, super().__repr__())

    @property
    def failed(self):
        """If ``True`` at least a host failed."""
        return any([h.failed for h in self.values()])

    @property
    def failed_hosts(self):
        """Hosts that failed during the execution of the task."""
        return {h: r for h, r in self.items() if r.failed}

    def raise_on_error(self):
        """
        Raises:
            :obj:`brigade.core.exceptions.BrigadeExecutionError`: When at least a task failed
        """
        if self.failed:
            raise BrigadeExecutionError(self)


class MultiResult(list):
    """
    It is basically is a list-like object that gives you access to the results of all subtasks for
    a particular device/task.
    """
    def __init__(self, name):
        self.name = name

    def __getattr__(self, name):
        return getattr(self[0], name)

    def __repr__(self):
        return "{}: {}".format(self.__class__.__name__, super().__repr__())

    @property
    def failed(self):
        """If ``True`` at least a task failed."""
        return any([h.failed for h in self])

    @property
    def changed(self):
        """If ``True`` at least a task changed the system."""
        return any([h.changed for h in self])

    def raise_on_error(self):
        """
        Raises:
            :obj:`brigade.core.exceptions.BrigadeExecutionError`: When at least a task failed
        """
        if self.failed:
            raise BrigadeExecutionError(self)<|MERGE_RESOLUTION|>--- conflicted
+++ resolved
@@ -32,17 +32,12 @@
         self.task = task
         self.params = kwargs
         self.results = MultiResult(self.name)
-<<<<<<< HEAD
-        self.dry_run = None
         self.severity = severity
-=======
->>>>>>> d1d42b29
 
     def __repr__(self):
         return self.name
 
-<<<<<<< HEAD
-    def start(self, host, brigade, dry_run):
+    def start(self, host, brigade):
         """
         Run the task for the given host.
 
@@ -51,14 +46,12 @@
               before calling the ``task``
             brigade(:obj:`brigade.core.Brigade`): Populated right before calling
               the ``task``
-            dry_run(bool): Populated right before calling the ``task``
 
         Returns:
             host (:obj:`brigade.core.task.MultiResult`): Results of the task and its subtasks
         """
         self.host = host
         self.brigade = brigade
-        self.dry_run = dry_run if dry_run is not None else brigade.dry_run
 
         logger = logging.getLogger("brigade")
         try:
@@ -70,12 +63,6 @@
             tb = traceback.format_exc()
             logger.error("{}: {}".format(self.host, tb))
             r = Result(host, exception=e, result=tb, failed=True)
-=======
-    def _start(self, host, brigade, sub_task=False):
-        self.host = host
-        self.brigade = brigade
-        r = self.task(self, **self.params) or Result(host)
->>>>>>> d1d42b29
         r.name = self.name
         r.severity = logging.ERROR if r.failed else self.severity
 
@@ -99,22 +86,10 @@
                    "You probably called this from outside a nested task")
             raise Exception(msg)
 
-<<<<<<< HEAD
-        # we want the subtask to receive self.dry_run in the case it was overriden in the parent
-        dry_run = dry_run if dry_run is not None else self.dry_run
-
         if "severity" not in kwargs:
             kwargs["severity"] = self.severity
-        r = Task(task, **kwargs).start(self.host, self.brigade, dry_run)
+        r = Task(task, **kwargs).start(self.host, self.brigade)
         self.results.append(r[0] if len(r) == 1 else r)
-=======
-        r = Task(task, **kwargs)._start(self.host, self.brigade, sub_task=True)
-
-        if isinstance(r, MultiResult):
-            self.results.extend(r)
-        else:
-            self.results.append(r)
->>>>>>> d1d42b29
         return r
 
     def is_dry_run(self, override=None):
