--- conflicted
+++ resolved
@@ -47,11 +47,7 @@
 pylama = "*"
 flake8-import-order = "*"
 requests-mock = "*"
-<<<<<<< HEAD
-black = {version = "^19.3b0",allow-prereleases = true}
-=======
 black = { version = "19.10b0", allow-prereleases = true }
->>>>>>> e7e416b0
 mypy = "*"
 # The following dependencies are used for docs generation when run locally or in Docker
 # (e.g. poetry install)
