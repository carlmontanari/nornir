--- conflicted
+++ resolved
@@ -2,13 +2,10 @@
 from .napalm_configure import napalm_configure
 from .napalm_get import napalm_get
 from .napalm_validate import napalm_validate
-<<<<<<< HEAD
 from .netconf_capabilities import netconf_capabilities
-=======
 from .netconf_edit_config import netconf_edit_config
 from .netconf_get import netconf_get
 from .netconf_get_config import netconf_get_config
->>>>>>> 64c0c3ff
 from .netmiko_commit import netmiko_commit
 from .netmiko_file_transfer import netmiko_file_transfer
 from .netmiko_send_command import netmiko_send_command
@@ -21,13 +18,10 @@
     "napalm_configure",
     "napalm_get",
     "napalm_validate",
-<<<<<<< HEAD
     "netconf_capabilities",
-=======
     "netconf_edit_config",
     "netconf_get",
     "netconf_get_config",
->>>>>>> 64c0c3ff
     "netmiko_commit",
     "netmiko_file_transfer",
     "netmiko_send_command",
